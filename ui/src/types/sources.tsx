--- conflicted
+++ resolved
@@ -25,20 +25,4 @@
   users: string
   databases: string
   roles?: string
-<<<<<<< HEAD
-=======
-}
-
-export interface Kapacitor {
-  id?: string
-  url: string
-  name: string
-  username?: string
-  password?: string
-  insecureSkipVerify: boolean
-  active: boolean
-  links: {
-    self: string
-  }
->>>>>>> e36ed6c1
 }