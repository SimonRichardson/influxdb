version: "2.1"

commands:
  install_rust_compiler:
    description: >
      This will install the rust compiler with the rust tools.
    steps:
      - run:
          name: Install clang
          command: sudo apt-get update && sudo apt-get install -y --no-install-recommends clang musl-tools
      - run:
          name: Install rust compiler
          command: |
            curl https://sh.rustup.rs -sSf | \
            sh -s -- --default-toolchain stable -y
            echo 'source $HOME/.cargo/env' >> $BASH_ENV

  install_release_tools:
    description: >
      This will install the cross compilers necessary to build release binaries.
    steps:
      - run:
          name: Install linux cross compilers
          command: >
            sudo apt-get update && sudo apt-get install -y --no-install-recommends \
              gcc-arm-linux-gnueabihf libc6-dev-armhf-cross \
              gcc-aarch64-linux-gnu libc6-dev-arm64-cross
      - run:
          name: Install macOS cross compilers
          command: |
            sudo apt-get update && sudo apt-get install -y --no-install-recommends \
              cmake patch libxml2-dev libssl-dev zlib1g-dev
            sudo mkdir -p /opt/osxcross
            cd /opt
            sudo git clone https://github.com/tpoechtrager/osxcross.git
            cd osxcross
            sudo git checkout c2ad5e859d12a295c3f686a15bd7181a165bfa82
            sudo curl -L -o \
              ./tarballs/MacOSX10.11.sdk.tar.xz \
              https://macos-sdks.s3.amazonaws.com/MacOSX10.11.sdk.tar.xz
            sudo UNATTENDED=1 PORTABLE=true ./build.sh
      - run:
          name: Install additional rust targets
          command: |
            rustup target add x86_64-unknown-linux-musl \
                              aarch64-unknown-linux-gnu \
                              arm-unknown-linux-gnueabihf \
                              armv7-unknown-linux-gnueabihf \
                              x86_64-apple-darwin
            echo 'export CARGO_TARGET_X86_64_UNKNOWN_LINUX_GNU_LINKER=gcc' >> $HOME/.cargo/env
            echo 'export CARGO_TARGET_ARM_UNKNOWN_LINUX_GNUEABIHF_LINKER=arm-linux-gnueabihf-gcc' >> $HOME/.cargo/env
            echo 'export CARGO_TARGET_ARMV7_UNKNOWN_LINUX_GNUEABIHF_LINKER=arm-linux-gnueabihf-gcc' >> $HOME/.cargo/env
            echo 'export CARGO_TARGET_AARCH64_UNKNOWN_LINUX_GNU_LINKER=aarch64-linux-gnu-gcc' >> $HOME/.cargo/env
            echo 'export CARGO_TARGET_X86_64_APPLE_DARWIN_LINKER=/opt/osxcross/target/bin/o64-clang' >> $HOME/.cargo/env
      - run:
          name: Install pkg-config wrapper
          command: go build -o /go/bin/pkg-config github.com/influxdata/pkg-config
      - run:
          name: Copy xcc wrapper script for cross compilation
          command: install xcc.sh /go/bin/xcc

jobs:
  litmus_daily:
    machine: true
    steps:
      - attach_workspace:
          at: ~/project
      - run: docker login -u=$QUAY_USER -p=$QUAY_PASS quay.io
      - run: docker run --entrypoint "./run_litmus_tests_oss.sh" -e ONE_TEST=src/cloud/rest_api/smoke/test_smoke.py -e BINARYPATH=/Litmus/result/bin/linux/influxd -e BOLTPATH=/Litmus/result/influxd_test/influxd.bolt -e ENGINEPATH=/Litmus/result/influxd_test --net host -v /var/run/docker.sock:/var/run/docker.sock -v ~/project:/Litmus/result quay.io/influxdb/litmus:latest
      - run:
          name: Litmus Smoke Tests Success
          when: on_success
          command: bash ~/project/etc/litmus_success_notify.sh Smoke
          path: ~/project
      - run:
          name: Litmus Smoke Tests Fail
          when: on_fail
          command: bash ~/project/etc/litmus_fail_notify.sh Smoke
      - store_artifacts:
          path: ~/project
          destination: raw-daily-output
      - store_test_results:
          path: ~/project
          destination: daily-junit
  litmus_integration:
    machine: true
    steps:
      - attach_workspace:
          at: ~/project
      - run: docker login -u=$QUAY_USER -p=$QUAY_PASS quay.io
      - run: docker run --entrypoint "./run_litmus_tests_oss.sh" -e TEST_LIST=tests_lists/gateway_api_tests.list -e INFLUXPATH=/Litmus/result/bin/linux/influx -e BINARYPATH=/Litmus/result/bin/linux/influxd -e BOLTPATH=/tmp/influxd_test/influxd.bolt -e ENGINEPATH=/tmp/influxd_test --net host -v /var/run/docker.sock:/var/run/docker.sock -v ~/project:/Litmus/result quay.io/influxdb/litmus:latest
      - run:
          name: Litmus Integration Tests Success
          when: on_success
          command: bash ~/project/etc/litmus_success_notify.sh Integration
      - run:
          name: Litmus Integration Tests Failure
          when: on_fail
          command: bash ~/project/etc/litmus_fail_notify.sh Integration
      - store_artifacts:
          path: ~/project
          destination: raw-daily-output
      - store_test_results:
          path: ~/project
          destination: daily-junit
  litmus_nightly:
    machine: true
    steps:
      - attach_workspace:
          at: ~/project
      - run: docker login -u=$QUAY_USER -p=$QUAY_PASS quay.io
      - run: docker run --entrypoint "./run_litmus_tests_oss.sh" -e TEST_LIST=tests_lists/gateway_api_tests.list -e DOCKERIMAGE=true --net host -v /var/run/docker.sock:/var/run/docker.sock -v ~/project:/Litmus/result quay.io/influxdb/litmus:latest
      - run:
          name: Litmus Nightly Tests Success
          when: on_success
          command: bash ~/project/etc/litmus_success_notify.sh Nightly
      - run:
          name: Litmus Nightly Tests Fail
          when: on_fail
          command: bash ~/project/etc/litmus_fail_notify.sh Nightly
      - store_artifacts:
          path: ~/project
          destination: raw-nightly-output
      - store_test_results:
          path: ~/project
          destination: nightly-junit
  e2e:
    docker:
      - image: circleci/golang:1.15-node-browsers
    environment:
      GOCACHE: /tmp/go-cache
      GOFLAGS: "-mod=readonly -p=4" # Go on Circle thinks 32 CPUs are available, but there aren't.
    working_directory: /go/src/github.com/influxdata/influxdb
    steps:
      - checkout

      # Speed up `make build` by restoring caches from previous runs.
      - restore_cache:
          name: Restoring GOCACHE
          keys:
            - influxdb-gocache- # Just match the most recent Go cache.
      - restore_cache:
          name: Restoring GOPATH/pkg/mod
          keys:
            - influxdb-gomod-{{ checksum "go.sum" }} # Just match the go.sum checksum cache.
      - run: sudo apt-get update
      - run: sudo apt-get install -y netcat-openbsd
      - run: sudo apt-get install -y bzr
      - install_rust_compiler
      - run: make protoc
      - run: make build
      - run:
          command: ./bin/linux/influxd --store=memory --e2e-testing=true --feature-flags=communityTemplates=true
          background: true
      - run: make e2e
      - store_test_results:
          path: ui/junit-results
          destination: junit-results
      - store_artifacts:
          path: ui/cypress/videos
          destination: videos
      - store_artifacts:
          path: ui/cypress/screenshots
          destination: screenshots
  selenium_accept:
    docker:
      - image: circleci/node:lts-stretch-browsers
      - image: quay.io/influxdb/influx:nightly
        command: [--e2e-testing=true]
    steps:
      - checkout
      - run:
          name: Environment check
          command: |
            git --version
            node --version && npm --version
            docker --version
            google-chrome --version && which google-chrome && chromedriver --version && which chromedriver
            timeout 300 bash -c 'while [[ "$(curl -s -o /dev/null -w ''%{http_code}'' localhost:8086)" != "200" ]]; do sleep 5; done' || false
      - run:
          name: Selenium tests
          command: |
            set +e
            cd e2e
            npm install
            sed -i "s/\"headless\": false/\"headless\": true/g" e2e.conf.json
            npm test; TEST_RESULT=$?
            npm run report:html
            npm run report:junit
            mkdir -p ~/e2e/test-results/cucumber
            mkdir -p ~/e2e/artifacts/html
            cp ~/project/e2e/report/cucumber_report.html ~/e2e/artifacts/html/cucumber_report.html
            cp ~/project/e2e/report/cucumber_junit.xml ~/e2e/test-results/cucumber/report.xml
            cp ~/project/e2e/report/cucumber_junit.xml ~/e2e/artifacts/report.xml
            cp -r ~/project/e2e/screenshots ~/e2e/artifacts
            ls -al
            exit $TEST_RESULT
      - store_test_results:
          path: ~/e2e/test-results
      - store_artifacts:
          path: ~/e2e/artifacts
  grace_nightly:
    machine: true
    steps:
      - attach_workspace:
          at: ~/project
      - run: docker login -u=$QUAY_USER -p=$QUAY_PASS quay.io
      - run: docker run --net host -v /var/run/docker.sock:/var/run/docker.sock -e TEST_RESULTS=~/project quay.io/influxdb/grace:latest
      - store_artifacts:
          path: ~/project
      - store_test_results:
          path: ~/project
  jstest:
    docker:
      - image: circleci/golang:1.15-node-browsers
    working_directory: /go/src/github.com/influxdata/influxdb
    parallelism: 8
    steps:
      - checkout
      - restore_cache:
          keys:
            - 'yarn-cached-packages-{{ checksum "ui/yarn.lock" }}'
          name: "Restore Yarn Package Cache"
      - run:
          command: |
            set +e
            cd ui
            yarn install
            yarn prettier
          name: "Install Dependencies"
      - run: make ui_client
      - run:
          name: parallel jest tests
          command: |
            set +e
            cd ui
            TESTFILES=$(circleci tests glob "src/**/*.test.ts*" | circleci tests split --split-by=timings)
            yarn test:circleci $TESTFILES
      - store_test_results:
          path: coverage
      - store_artifacts:
          path: coverage
          destination: raw-test-output
      - save_cache:
          key: 'yarn-cached-packages-{{ checksum "ui/yarn.lock" }}'
          name: "Save Yarn Package Cache"
          paths:
            - ~/.cache/yarn
  jslint:
    docker:
      - image: circleci/golang:1.15-node-browsers
    working_directory: /go/src/github.com/influxdata/influxdb
    parallelism: 8
    steps:
      - checkout
      - restore_cache:
          keys:
            - 'yarn-cached-packages-{{ checksum "ui/yarn.lock" }}'
          name: "Restore Yarn Package Cache"
      - run:
          command: |
            set +e
            cd ui
            yarn install
          name: "Install Dependencies"
      - run: make ui_client
      - run:
          name: parallel eslint
          command: |
            set +e
            cd ui
            TESTFILES=$(circleci tests glob "src/**/*.ts*" "cypress/**/*.ts*" | circleci tests split --split-by=filesize)
            yarn eslint:circleci $TESTFILES
      - save_cache:
          key: 'yarn-cached-packages-{{ checksum "ui/yarn.lock" }}'
          name: "Save Yarn Package Cache"
          paths:
            - ~/.cache/yarn
  gotest:
    docker:
      - image: circleci/golang:1.15
    resource_class: large
    environment:
      GOCACHE: /tmp/go-cache
      GOFLAGS: "-mod=readonly -p=4" # Go on Circle thinks 32 CPUs are available, but there aren't.
      TEST_RESULTS: /tmp/test-results
    working_directory: /go/src/github.com/influxdata/influxdb
    parallelism: 8
    steps:
      - checkout

      # Populate GOCACHE.
      - restore_cache:
          name: Restoring GOCACHE
          keys:
            - influxdb-gocache-{{ .Branch }}-{{ .Revision }} # Matches when retrying a single run.
            - influxdb-gocache-{{ .Branch }}- # Matches a new commit on an existing branch.
            - influxdb-gocache- # Matches a new branch.
      # Populate GOPATH/pkg.
      - restore_cache:
          name: Restoring GOPATH/pkg/mod
          keys:
            - influxdb-gomod-{{ checksum "go.sum" }} # Matches based on go.sum checksum.
      - run: sudo apt-get update && sudo apt-get install -y bzr
      - install_rust_compiler
      - run: mkdir -p $TEST_RESULTS
      - run: make test-go # This uses the test cache so it may succeed or fail quickly.
      - run:
          name: parallel go race tests
          command: |
            set +e
            # filter internal/promqltests because it has special go.mod
            TESTFILES=$(go list ./... | grep -v internal/promqltests | circleci tests split --split-by=timings)
            echo $TESTFILES
            GOTRACEBACK=all GO111MODULE=on ./env gotestsum --format standard-quiet --junitfile /tmp/test-results/gotestsum.xml -- -race -count=1 $TESTFILES
      - save_cache:
          name: Saving GOCACHE
          key: influxdb-gocache-{{ .Branch }}-{{ .Revision }}
          paths:
            - /tmp/go-cache
          when: always
      - save_cache:
          name: Saving GOPATH/pkg/mod
          key: influxdb-gomod-{{ checksum "go.sum" }}
          paths:
            - /go/pkg/mod
          when: always
      - store_artifacts: # Upload test summary for display in Artifacts: https://circleci.com/docs/2.0/artifacts/
          path: /tmp/test-results
          destination: raw-test-output
      - store_test_results: # Upload test results for display in Test Summary: https://circleci.com/docs/2.0/collect-test-data/
          path: /tmp/test-results

  lint-feature-flags:
    docker:
      - image: circleci/golang:1.15
    environment:
      GOCACHE: /tmp/go-cache
      GOFLAGS: "-mod=readonly -p=2" # Go on Circle thinks 32 CPUs are available, but there aren't.
    working_directory: /go/src/github.com/influxdata/influxdb
    steps:
      - checkout
      - run: ./scripts/ci/lint/flags.bash

  golint:
    docker:
      - image: circleci/golang:1.15
    environment:
      GOCACHE: /tmp/go-cache
      GOFLAGS: "-mod=readonly -p=2" # Go on Circle thinks 32 CPUs are available, but there aren't.
      TEST_RESULTS: /tmp/test-results
    working_directory: /go/src/github.com/influxdata/influxdb
    steps:
      - checkout
      - run: sudo apt-get update && sudo apt-get install -y bzr
      - install_rust_compiler
      - run: mkdir -p $TEST_RESULTS
      - run: |
          # this is not in a seperate bash script because it isn't meant to be run on local.
          # it just checks to make sure that the same major/minor version of go is used in the mod file as on ci
          # to prevent accidentally checking in a wrong go mod version.
          gomodversiondiff=$( go mod edit -go=$( go version | sed -n 's/^.*go\([0-9]*.[0-9]*\).*$/\1/p') -print |diff - go.mod )
          if [ "$gomodversiondiff" ]
          then
            echo unexpected go version $gomodversiondiff
            exit 1
          fi
      - run: make vet
      - run: make checkfmt
      - run: make checktidy
      - run: GO111MODULE=on go mod vendor # staticcheck looks in vendor for dependencies.
      - run: GO111MODULE=on go install honnef.co/go/tools/cmd/staticcheck # Install staticcheck from the version we specify in go.mod.
      - run: GO111MODULE=on ./env staticcheck ./...
      - store_artifacts:
          path: /tmp/test-results
          destination: raw-test-output
      - store_test_results:
          path: /tmp/test-results
  build:
    docker:
      - image: circleci/golang:1.13-node-browsers
    environment:
      GOCACHE: /tmp/go-cache
      GOFLAGS: "-mod=readonly -p=4" # Go on Circle thinks 32 CPUs are available, but there aren't.
    working_directory: /go/src/github.com/influxdata/influxdb
    steps:
      - checkout
      - run: sudo apt-get update && sudo apt-get install -y bzr
      - install_rust_compiler
      - run: make checkcommit

      # Speed up `make build` by restoring caches from previous runs.
      - restore_cache:
          name: Restoring GOCACHE
          keys:
            - influxdb-gocache- # Just match the most recent Go cache.
      - restore_cache:
          name: Restoring GOPATH/pkg/mod
          keys:
            - influxdb-gomod-{{ checksum "go.sum" }} # Just match the go.sum checksum cache.
      - run: make protoc
      - run: make build
      - persist_to_workspace:
          root: .
          paths:
            - project
            - bin/linux/influxd
            - bin/linux/influx
            - etc/litmus_success_notify.sh
            - etc/litmus_fail_notify.sh
  deploy-nightly:
    docker:
      - image: circleci/golang:1.15-node-browsers
    environment:
      GOCACHE: /tmp/go-cache
      GOFLAGS: "-mod=readonly -p=4" # Go on Circle thinks 32 CPUs are available, but there aren't.
    working_directory: /go/src/github.com/influxdata/influxdb
    steps:
      - checkout

      # Speed up `make nightly` by restoring caches from previous runs.
      - restore_cache:
          name: Restoring GOCACHE
          keys:
            - influxdb-gocache- # Just match the most recent Go cache.
      - restore_cache:
          name: Restoring GOPATH/pkg/mod
          keys:
            - influxdb-gomod-{{ checksum "go.sum" }} # Just match the go.sum checksum cache.
      - setup_remote_docker
      - run:
          name: "Docker Login"
          command: docker login -u "$QUAY_USER" -p $QUAY_PASS quay.io
      - run: sudo apt-get update && sudo apt-get install -y bzr
      - install_rust_compiler
      - install_release_tools
      - run: make protoc # installs protoc
      - run:
          name: "Build nightly"
          command: make nightly
      - persist_to_workspace:
          root: .
          paths:
            - etc/litmus_success_notify.sh
            - etc/litmus_fail_notify.sh

  release:
    docker:
      - image: circleci/golang:1.15-node-browsers
    environment:
      GOCACHE: /tmp/go-cache
      GOFLAGS: "-mod=readonly -p=4" # Go on Circle thinks 32 CPUs are available, but there aren't.
      DOCKER_VERSION: 2.0.0-rc
    working_directory: /go/src/github.com/influxdata/influxdb
    steps:
      - checkout

      # Speed up `make nightly` by restoring caches from previous runs.
      - restore_cache:
          name: Restoring GOCACHE
          keys:
            - influxdb-gocache- # Just match the most recent Go cache.
      - restore_cache:
          name: Restoring GOPATH/pkg/mod
          keys:
            - influxdb-gomod-{{ checksum "go.sum" }} # Just match the go.sum checksum cache.
      - setup_remote_docker
      - run:
          name: "Docker Login"
          command: docker login -u "$QUAY_USER" -p $QUAY_PASS quay.io
      - run: sudo apt-get update && sudo apt-get install -y bzr
      - install_rust_compiler
      - install_release_tools
      - run: make protoc # installs protoc
      - run:
          name: import GPG key
          command: |
            echo -e "$GPG_PRIVATE_KEY" > private.key
            gpg --batch --import private.key
      - run:
          name: "Build release"
          command: make release

workflows:
  version: 2
  build:
    jobs:
      - gotest
      - golint
      - lint-feature-flags
      - jstest
      - jslint
      - build
      - litmus_daily:
          requires:
            - build
          filters:
            branches:
              only: /^(?!pull\/).*$/
      - litmus_integration:
          requires:
            - litmus_daily
          filters:
            branches:
              only:
                - "2.0"
  e2e:
    jobs:
      - e2e
  hourly-e2e:
    triggers:
      - schedule:
          cron: "0 * * * *"
          filters:
            branches:
              only:
                - "2.0"
    jobs:
      - e2e
  nightly:
    triggers:
      - schedule:
          cron: "0 5 * * *"
          filters:
            branches:
              only:
                - "2.0"
    jobs:
      - gotest
      - golint
      - lint-feature-flags
      - jstest
      - jslint
      - deploy-nightly:
          requires:
            - gotest
            - golint
            - lint-feature-flags
            - jstest
            - jslint
          filters:
            branches:
              only:
<<<<<<< HEAD
                - 2.0 
=======
                - "2.0"
>>>>>>> e6a3c567
      - litmus_nightly:
          requires:
            - deploy-nightly
      # - selenium_accept:
      #    requires:
      #      - deploy-nightly
      - grace_nightly:
          requires:
            - deploy-nightly
  release:
    jobs:
      - gotest:
          filters:
            branches:
              ignore: /.*/
            tags:
              only: /^v[0-9]+\.[0-9]+\.[0-9]+(-(rc|alpha|beta)\.[0-9]+)?$/
      - golint:
          filters:
            branches:
              ignore: /.*/
            tags:
              only: /^v[0-9]+\.[0-9]+\.[0-9]+(-(rc|alpha|beta)\.[0-9]+)?$/
      - lint-feature-flags:
          filters:
            branches:
              ignore: /.*/
            tags:
              only: /^v[0-9]+\.[0-9]+\.[0-9]+(-(rc|alpha|beta)\.[0-9]+)?$/
      - jstest:
          filters:
            branches:
              ignore: /.*/
            tags:
              only: /^v[0-9]+\.[0-9]+\.[0-9]+(-(rc|alpha|beta)\.[0-9]+)?$/
      - jslint:
          filters:
            branches:
              ignore: /.*/
            tags:
              only: /^v[0-9]+\.[0-9]+\.[0-9]+(-(rc|alpha|beta)\.[0-9]+)?$/
      - release:
          requires:
            - gotest
            - golint
            - lint-feature-flags
            - jstest
            - jslint
          filters:
            branches:
              ignore: /.*/
            tags:
              only: /^v[0-9]+\.[0-9]+\.[0-9]+(-(rc|alpha|beta)\.[0-9]+)?$/<|MERGE_RESOLUTION|>--- conflicted
+++ resolved
@@ -541,11 +541,7 @@
           filters:
             branches:
               only:
-<<<<<<< HEAD
-                - 2.0 
-=======
                 - "2.0"
->>>>>>> e6a3c567
       - litmus_nightly:
           requires:
             - deploy-nightly
